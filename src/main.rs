<<<<<<< HEAD
mod error;
mod rpc_conf;
mod shared_storage;
mod signing;
mod rpc;

use axum::{
    extract::Json,
    http::StatusCode,
    response::IntoResponse,
    Router,
    routing::{get, post}
};
=======
use axum::{http::StatusCode, response::IntoResponse, routing::post, Json, Router};
>>>>>>> 0afc1651
use config::{Config, File};
use once_cell::sync::Lazy;
use rpc_conf::rpc_transaction_error;
use serde_json::json;
use std::net::SocketAddr;
use tower_http::trace::TraceLayer;
use tracing::{debug, info};
use tracing_subscriber::{layer::SubscriberExt, util::SubscriberInitExt};

#[cfg(test)]
<<<<<<< HEAD
use near_crypto::{KeyType, PublicKey, Signature};
#[cfg(test)]
use near_primitives::borsh::BorshSerialize;
use near_primitives::borsh::BorshDeserialize;
#[cfg(test)]
use near_primitives::delegate_action::{DelegateAction, NonDelegateAction};
use near_primitives::delegate_action::SignedDelegateAction;
#[cfg(test)]
use near_primitives::transaction::TransferAction;
use near_primitives::transaction::Action;
#[cfg(test)]
use near_primitives::types::{BlockHeight, Nonce};
use near_primitives::types::AccountId;
use near_primitives::views::ExecutionOutcomeWithIdView;
use once_cell::sync::Lazy;
use r2d2::{Pool, PooledConnection};
use r2d2_redis::{redis, RedisConnectionManager};
use r2d2_redis::redis::{Commands, RedisError};
use serde::Deserialize;
use serde_json::json;
use std::fmt;
use std::fmt::{Debug, Display, Formatter};
use std::net::SocketAddr;
use std::str::FromStr;
use std::string::ToString;
use std::sync::{Arc, Mutex};
#[cfg(test)]
use axum::body::{BoxBody, HttpBody};
#[cfg(test)]
use axum::response::Response;
#[cfg(test)]
use bytes::BytesMut;
use tower_http::trace::TraceLayer;
use tracing::{debug, info};
use tracing::log::error;
use tracing_subscriber::{layer::SubscriberExt, util::SubscriberInitExt};

use crate::error::RelayError;
use crate::rpc_conf::{NetworkConfig, RPCConfig};
use crate::shared_storage::SharedStoragePoolManager;
=======
use near_crypto::Signature;
use near_crypto::{KeyType, PublicKey};
use near_jsonrpc_client::methods::broadcast_tx_commit::RpcBroadcastTxCommitRequest;
use near_primitives::delegate_action::SignedDelegateAction;
#[cfg(test)]
use near_primitives::delegate_action::{DelegateAction, NonDelegateAction};
use near_primitives::hash::CryptoHash;
#[cfg(test)]
use near_primitives::transaction::TransferAction;
use near_primitives::transaction::{Action, Transaction};
use near_primitives::types::AccountId;
#[cfg(test)]
use near_primitives::types::{BlockHeight, Nonce};
>>>>>>> 0afc1651

mod rpc_conf;
mod schemas;
mod signing;

// transaction cost in Gas (10^21yN or 10Tgas or 0.001N)
const TXN_GAS_ALLOWANCE: u64 = 10_000_000_000_000;
const YN_TO_GAS: u128 = 1_000_000_000;

// load config from toml and setup json rpc client
static LOCAL_CONF: Lazy<Config> = Lazy::new(|| {
    Config::builder()
        .add_source(File::with_name("config.toml"))
        .build()
        .unwrap()
});
static NETWORK_ENV: Lazy<String> = Lazy::new(|| { LOCAL_CONF.get("network").unwrap() });
static JSON_RPC_CLIENT: Lazy<near_jsonrpc_client::JsonRpcClient> = Lazy::new(|| {
    let network_name: String = LOCAL_CONF.get("network").unwrap();
    let rpc_config = crate::rpc_conf::RPCConfig::default();

    // optional overrides
    if LOCAL_CONF.get::<bool>("override_rpc_conf").unwrap() {
        let network_config = crate::rpc_conf::NetworkConfig {
            network_name,
            rpc_url: LOCAL_CONF.get("rpc_url").unwrap(),
            rpc_api_key: LOCAL_CONF.get("rpc_api_key").unwrap(),
            wallet_url: LOCAL_CONF.get("wallet_url").unwrap(),
            explorer_transaction_url: LOCAL_CONF.get("explorer_transaction_url").unwrap(),
        };
        network_config.json_rpc_client()
    } else {
        let network_config = rpc_config.networks.get(&network_name).unwrap();
        network_config.json_rpc_client()
    }
<<<<<<< HEAD

});
static IP_ADDRESS: Lazy<[u8; 4]> = Lazy::new(|| { LOCAL_CONF.get("ip_address").unwrap() });
static PORT: Lazy<u16> = Lazy::new(|| { LOCAL_CONF.get("port").unwrap() });
static RELAYER_ACCOUNT_ID: Lazy<String> = Lazy::new(|| {
    LOCAL_CONF.get("relayer_account_id").unwrap()
});
static SHARED_STORAGE_ACCOUNT_ID: Lazy<String> = Lazy::new(|| {
    LOCAL_CONF.get("shared_storage_account_id").unwrap()
});
static KEYS_FILENAMES: Lazy<Vec<String>> = Lazy::new(|| {
    LOCAL_CONF.get::<Vec<String>>("keys_filenames")
        .expect("Failed to read 'keys_filenames' from config")
});
static KEYS_FILENAMES_LEN: Lazy<usize> = Lazy::new(||{ LOCAL_CONF.get("num_keys").unwrap() });
static SHARED_STORAGE_KEYS_FILENAME: Lazy<String> = Lazy::new(|| {
    LOCAL_CONF.get("shared_storage_keys_filename").unwrap()
});
static WHITELISTED_CONTRACTS: Lazy<Vec<String>> = Lazy::new(|| {
    LOCAL_CONF.get("whitelisted_contracts").unwrap()
});
static WHITELISTED_DELEGATE_ACTION_RECEIVER_IDS: Lazy<Vec<String>> = Lazy::new(|| {
    LOCAL_CONF.get("whitelisted_delegate_action_receiver_ids").unwrap()
});
static REDIS_POOL: Lazy<Pool<RedisConnectionManager>> = Lazy::new(|| {
    let redis_cnxn_url: String = LOCAL_CONF.get("redis_url").unwrap();
    let manager = RedisConnectionManager::new(redis_cnxn_url).unwrap();
    Pool::builder().build(manager).unwrap()
});
static SHARED_STORAGE_POOL: Lazy<SharedStoragePoolManager> = Lazy::new(|| {
    let network_name: String = LOCAL_CONF.get("network").unwrap();
    let mut social: serde_json::Map<String, serde_json::Value> = LOCAL_CONF.get("social_db").unwrap();
    let social_db_id: String = serde_json::from_value(social.remove(&network_name).unwrap()).unwrap();

    SharedStoragePoolManager::new(
        &SHARED_STORAGE_KEYS_FILENAME,
        &JSON_RPC_CLIENT,
        social_db_id.parse().unwrap(),
        SHARED_STORAGE_ACCOUNT_ID.parse().unwrap(),
    )
});
struct IndexCounter {
    idx: usize,
    max_idx: usize,
}
// thread safe mutable index counter for round robin key usage
impl IndexCounter {
    fn new(max_idx: usize) -> IndexCounter {
        IndexCounter { idx: 0, max_idx }
    }
    fn get_and_increment(&mut self) -> usize {
        let cur = self.idx;
        self.idx += 1;
        if self.idx >= self.max_idx {
            self.idx = 0;
        }
        cur
    }
}
static IDX_COUNTER: Lazy<Arc<Mutex<IndexCounter>>> = Lazy::new(|| {
    let max_idx: usize = *KEYS_FILENAMES_LEN;
    let idx_counter: IndexCounter = IndexCounter::new(max_idx);
    Arc::new(Mutex::new(idx_counter))
});

#[derive(Clone, Debug, Deserialize)]
struct AccountIdAllowanceOauthSDAJson {
    account_id: String,
    allowance: u64,
    oauth_token: String,
    signed_delegate_action: SignedDelegateAction,
}
impl Display for AccountIdAllowanceOauthSDAJson {
    fn fmt(&self, f: &mut Formatter<'_>) -> fmt::Result {
        write!(
            f,
            "account_id: {}, allowance in TGas: {}, oauth_token: {}, signed_delegate_action signature: {}",
            self.account_id, self.allowance, self.oauth_token, self.signed_delegate_action.signature
        )  // SignedDelegateAction doesn't implement display, so just displaying signature
    }
}

#[derive(Clone, Debug, Deserialize)]
struct AccountIdAllowanceOauthJson {
    account_id: String,
    allowance: u64,
    oauth_token: String,
}
impl Display for AccountIdAllowanceOauthJson {
    fn fmt(&self, f: &mut Formatter<'_>) -> fmt::Result {
        write!(
            f,
            "account_id: {}, allowance in TGas: {}, oauth_token: {}",
            self.account_id, self.allowance, self.oauth_token
        )
    }
}

#[derive(Clone, Debug, Deserialize)]
struct AccountIdAllowanceJson {
    account_id: String,
    allowance: u64,
}
impl Display for AccountIdAllowanceJson {
    fn fmt(&self, f: &mut Formatter<'_>) -> fmt::Result {
        write!(
            f,
            "account_id: {}, allowance in TGas: {}",
            self.account_id, self.allowance
        )
    }
}

#[derive(Clone, Debug, Deserialize)]
struct AccountIdJson {
    account_id: String,
}
impl Display for AccountIdJson {
    fn fmt(&self, f: &mut Formatter<'_>) -> fmt::Result {
        write!(f, "account_id: {}", self.account_id)
    }
}

#[derive(Clone, Debug, Deserialize)]
struct AllowanceJson {  // TODO: LP use for return type of GET get_allowance
    allowance_in_gas: u64,
}
impl Display for AllowanceJson {
    fn fmt(&self, f: &mut Formatter<'_>) -> fmt::Result {
        write!(f, "allowance in Gas: {}", self.allowance_in_gas)
    }
}

=======
});
static IP_ADDRESS: Lazy<[u8; 4]> = Lazy::new(|| LOCAL_CONF.get("ip_address").unwrap());
static PORT: Lazy<u16> = Lazy::new(|| LOCAL_CONF.get("port").unwrap());
static RELAYER_ACCOUNT_ID: Lazy<AccountId> =
    Lazy::new(|| LOCAL_CONF.get("relayer_account_id").unwrap());
static KEYS_FILENAME: Lazy<String> = Lazy::new(|| LOCAL_CONF.get("keys_filename").unwrap());
>>>>>>> 0afc1651

#[tokio::main]
async fn main() {
    // initialize tracing (aka logging)
    tracing_subscriber::registry()
        .with(tracing_subscriber::fmt::layer())
        .init();

    // initialize our shared storage pool manager
    if let Err(err) = SHARED_STORAGE_POOL.check_and_spawn_pool().await {
        tracing::error!("Error initializing shared storage pool: {err}");
        return;
    }

    //TODO: not secure, allow only for testnet, whitelist endpoint etc. for mainnet
    let cors_layer = tower_http::cors::CorsLayer::permissive();

    // build our application with a route
    let app = Router::new()
        // `POST /relay` goes to `relay` handler function
        .route("/relay", post(relay))
        .route("/send_meta_tx", post(send_meta_tx))
        .route("/create_account_atomic", post(create_account_atomic))
        .route("/get_allowance", get(get_allowance))
        .route("/update_allowance", post(update_allowance))
        .route("/update_all_allowances", post(update_all_allowances))
        .route("/register_account", post(register_account_and_allowance))
        // See https://docs.rs/tower-http/0.1.1/tower_http/trace/index.html for more details.
        .layer(TraceLayer::new_for_http())
        .layer(cors_layer);

    // run our app with hyper
    // `axum::Server` is a re-export of `hyper::Server`
    let addr = SocketAddr::from((*IP_ADDRESS, *PORT));
    info!("listening on {addr}");
    axum::Server::bind(&addr)
        .serve(app.into_make_service())
        .await
        .unwrap();
}

<<<<<<< HEAD
async fn get_allowance(account_id_json: Json<AccountIdJson>) -> impl IntoResponse {
    // convert str account_id val from json to AccountId so I can reuse get_remaining_allowance fn
    let Ok(account_id_val) = AccountId::from_str(&account_id_json.account_id) else {
        return (StatusCode::FORBIDDEN, format!("Invalid account_id: {}", account_id_json.account_id)).into_response();
    };
    match get_remaining_allowance(&account_id_val).await {
        Ok(allowance) => (
            StatusCode::OK,
            allowance.to_string()  // TODO: LP return in json format
            // AllowanceJson {
            //     allowance_in_gas: allowance
            // }
        ).into_response(),
        Err(err) => {
            let err_msg = format!(
                "Error getting allowance for account_id {} in Redis: {:?}",
                account_id_val.clone().as_str(), err
            );
            info!("{err_msg}");
            (StatusCode::INTERNAL_SERVER_ERROR, err_msg).into_response()
        }
    }
}

async fn get_redis_cnxn() -> Result<PooledConnection<RedisConnectionManager>, RedisError> {
    let conn_result = REDIS_POOL.get();
    let conn: PooledConnection<RedisConnectionManager> = match conn_result {
        Ok(conn) => conn,
        Err(e) => {
            return Err(redis::RedisError::from((
                redis::ErrorKind::IoError,
                "Error getting Relayer DB connection from the pool",
                e.to_string(),
            )));
        }
    };
    Ok(conn)
}

async fn set_account_and_allowance_in_redis(
    account_id: &str,
    allowance_in_gas: &u64,
) -> Result<(), RedisError> {
    // Get a connection from the REDIS_POOL
    let mut conn = get_redis_cnxn().await?;

    // Save the allowance information to Redis
    conn.set(account_id, *allowance_in_gas)?;
    Ok(())
}


async fn create_account_atomic(
    account_id_allowance_oauth_sda: Json<AccountIdAllowanceOauthSDAJson>
) -> impl IntoResponse {
    /*
    This function atomically creates an account, both in our systems (redis)
    and on chain created both an on chain account and adding that account to the storage pool

    Motivation for doing this is when calling /register_account and then /send_meta_tx and
    /register_account succeeds, but /send_meta_tx fails, then the account is now
    unable to use the relayer without manual intervention deleting the record from redis
     */

    // get individual vars from json object
    let account_id: &String = &account_id_allowance_oauth_sda.account_id;
    let allowance_in_gas: u64 = account_id_allowance_oauth_sda.allowance;
    let oauth_token: &String = &account_id_allowance_oauth_sda.oauth_token;
    let sda: SignedDelegateAction = account_id_allowance_oauth_sda.signed_delegate_action.clone();

    /*
        do logic similar to register_account_and_allowance fn
        without updating redis or allocating shared storage
        if that fails, return error
        if it succeeds, then continue
     */

    // check if the oauth_token has already been used and is a key in Redis
    match get_oauth_token_in_redis(&oauth_token).await {
        Ok(is_oauth_token_in_redis) => {
            if is_oauth_token_in_redis {
                let err_msg = format!(
                    "Error: oauth_token {oauth_token} has already been used to register an account. \
                    You can only register 1 account per oauth_token",
                );
                info!("{}", err_msg);
                return (StatusCode::BAD_REQUEST, err_msg).into_response();
            }
        }
        Err(err) => {
            let err_msg = format!(
                "Error getting oauth_token for account_id {account_id}, oauth_token {oauth_token} in Relayer DB: {err:?}",
            );
            info!("{}", err_msg);
            return (StatusCode::INTERNAL_SERVER_ERROR, err_msg).into_response();
        }
    }
    let redis_result = set_account_and_allowance_in_redis(
        account_id,
        &allowance_in_gas,
    ).await;

    let Ok(_) = redis_result else {
        let err_msg = format!(
            "Error creating account_id {account_id} with allowance {allowance_in_gas} in Relayer DB:\n{redis_result:?}");
        info!("{}", err_msg);
        return (StatusCode::INTERNAL_SERVER_ERROR, err_msg).into_response();
    };

    /*
        call process_signed_delegate_action fn
        if there's an error, then return error
        if it succeeds, then add oauth token to redis and allocate shared storage
        after updated redis and adding shared storage, finally return success msg
     */
    let create_account_sda_result = process_signed_delegate_action(sda).await;
    if create_account_sda_result.is_err() {
        let err: RelayError = create_account_sda_result.err().unwrap();
        return (err.status_code, err.message).into_response();
    }

    // allocate shared storage for account_id
    let Ok(account_id) = account_id.parse::<AccountId>() else {
        return (StatusCode::FORBIDDEN, format!("Invalid account_id: {}", account_id)).into_response();
    };
    if let Err(err) = SHARED_STORAGE_POOL.allocate_default(account_id.clone()).await {
        let msg = format!("Error allocating storage for account {account_id}: {err:?}");
        info!("{}", msg);
        return (StatusCode::INTERNAL_SERVER_ERROR, msg).into_response();
    }

    // add oauth token to redis (key: oauth_token, val: true)
    match set_oauth_token_in_redis(oauth_token.clone()).await {
        Ok(_) => {
            (
                StatusCode::CREATED,
                format!(
                    "Added Oauth token {oauth_token:?} for account_id {account_id:?} \
                    with allowance (in Gas) {allowance_in_gas:?} to Relayer DB. \
                    Near onchain account creation response: {create_account_sda_result:?}")
            ).into_response()
        }
        Err(err) => {
            let err_msg = format!(
                "Error creating oauth token {oauth_token:?} in Relayer DB:\n{err:?}",
            );
            info!("{}", err_msg);
            (StatusCode::INTERNAL_SERVER_ERROR, err_msg).into_response()
        }
    }
}

async fn get_oauth_token_in_redis(
    oauth_token: &str,
) -> Result<bool, RedisError> {
    // Get a connection from the REDIS_POOL
    let mut conn = get_redis_cnxn().await?;
    let is_already_used_option: Option<bool> = conn.get(oauth_token.to_owned())?;

    match is_already_used_option {
        Some(_) => Ok(true),
        None => Ok(false),
    }
}

async fn set_oauth_token_in_redis(
    oauth_token: String,
) -> Result<(), RedisError> {
    // Get a connection from the REDIS_POOL
    let mut conn = get_redis_cnxn().await?;

    // Save the allowance information to Relayer DB
    conn.set(&oauth_token, true)?;
    Ok(())
}

async fn update_allowance(
    account_id_allowance: Json<AccountIdAllowanceJson>
) -> impl IntoResponse {
    let account_id = &account_id_allowance.account_id;
    let allowance_in_gas = account_id_allowance.allowance;

    let redis_result = set_account_and_allowance_in_redis(
        account_id,
        &allowance_in_gas,
    ).await;

    let Ok(_) = redis_result else {
        let err_msg = format!(
            "Error updating account_id {account_id} with allowance {allowance_in_gas} in Relayer DB:\
            \n{redis_result:?}"
        );
        info!("{err_msg}");
        return (StatusCode::INTERNAL_SERVER_ERROR, err_msg).into_response();
    };
    let success_msg: String = format!("Relayer DB updated for {account_id_allowance:?}");
    info!("{}", success_msg);
    (
        StatusCode::CREATED,
        success_msg
    ).into_response()
}

async fn update_all_allowances_in_redis(allowance_in_gas: u64) -> Result<String, RelayError> {
    // Get a connection to Redis from the pool
    let mut redis_conn = match get_redis_cnxn().await {
        Ok(conn) => conn,
        Err(e) => {
            let err_msg = format!("Error getting Relayer DB connection from the pool: {}", e);
            error!("{err_msg}");
            return Err(RelayError {
                status_code: StatusCode::INTERNAL_SERVER_ERROR,
                message: err_msg
            });
        }
    };

    // Fetch all keys that match the network env (.near for mainnet, .testnet for testnet, etc)
    let network: String = if NETWORK_ENV.clone() != "mainnet" {
        NETWORK_ENV.clone()
    } else {
        "near".to_string()
    };
    let pattern = format!("*.{}", network);
    let keys: Vec<String> = match redis_conn.keys(pattern) {
        Ok(keys) => keys,
        Err(e) => {
            let err_msg = format!("Error fetching keys from Relayer DB: {}", e);
            error!("{err_msg}");
            return Err(RelayError {
                status_code: StatusCode::INTERNAL_SERVER_ERROR,
                message: err_msg
            });
        }
    };

    // Iterate through the keys and update their values to the provided allowance in gas
    for key in &keys {
        match redis_conn.set::<_, _, ()>(key, allowance_in_gas.to_string()) {
            Ok(_) => debug!("Updated allowance for key {}", key),
            Err(e) => {
                let err_msg = format!("Error updating allowance for key {}: {}", key, e);
                error!("{err_msg}");
                return Err(RelayError {
                    status_code: StatusCode::INTERNAL_SERVER_ERROR,
                    message: err_msg
                });
            }
        }
    }

    // Return a success response
    let num_keys = keys.len();
    let success_msg: String = format!("Updated {num_keys:?} keys in Relayer DB");
    info!("{success_msg}");
    Ok(success_msg)
}

async fn update_all_allowances(
    Json(allowance_json): Json<AllowanceJson>,
) -> impl IntoResponse {
    let allowance_in_gas = allowance_json.allowance_in_gas;
    let redis_response = update_all_allowances_in_redis(allowance_in_gas).await;
    match redis_response {
        Ok(response) => response.into_response(),
        Err(err) => (err.status_code, err.message).into_response(),
    }
}


async fn register_account_and_allowance(
    account_id_allowance_oauth: Json<AccountIdAllowanceOauthJson>
) -> impl IntoResponse {
    let account_id: &String = &account_id_allowance_oauth.account_id;
    let allowance_in_gas: u64 = account_id_allowance_oauth.allowance;
    let oauth_token: &String = &account_id_allowance_oauth.oauth_token;
    // check if the oauth_token has already been used and is a key in Relayer DB
    match get_oauth_token_in_redis(oauth_token).await {
        Ok(is_oauth_token_in_redis) => {
            if is_oauth_token_in_redis {
                let err_msg = format!(
                    "Error: oauth_token {oauth_token} has already been used to register an account. \
                    You can only register 1 account per oauth_token",
                );
                info!("{err_msg}");
                return (StatusCode::BAD_REQUEST, err_msg).into_response();
            }
        }
        Err(err) => {
            let err_msg = format!(
                "Error getting oauth_token for account_id {account_id}, \
                oauth_token {oauth_token} in Relayer DB: {err:?}",
            );
            error!("{err_msg}");
            return (StatusCode::INTERNAL_SERVER_ERROR, err_msg).into_response();
        }
    }
    let redis_result = set_account_and_allowance_in_redis(
        account_id,
        &allowance_in_gas,
    ).await;

    let Ok(_) = redis_result else {
        let err_msg = format!(
            "Error creating account_id {account_id} with allowance {allowance_in_gas} in Relayer DB:\
            \n{redis_result:?}");
        error!("{err_msg}");
        return (StatusCode::INTERNAL_SERVER_ERROR, err_msg).into_response();
    };

    let Ok(account_id) = account_id.parse::<AccountId>() else {
        return (StatusCode::FORBIDDEN, format!("Invalid account_id: {}", account_id)).into_response();
    };
    if let Err(err) = SHARED_STORAGE_POOL.allocate_default(account_id.clone()).await {
        let msg = format!("Error allocating storage for account {account_id}: {err:?}");
        error!("{msg}");
        return (StatusCode::INTERNAL_SERVER_ERROR, msg).into_response();
    }

    // add oauth token to redis (key: oauth_token, val: true)
    match set_oauth_token_in_redis(oauth_token.clone()).await {
        Ok(_) => {
            (
                StatusCode::CREATED,
                format!("Added Oauth token {account_id_allowance_oauth:?} to Relayer DB")
            ).into_response()
        }
        Err(err) => {
            let err_msg = format!(
                "Error creating oauth token {oauth_token:?} in Relayer DB:\n{err:?}",
            );
            error!("{err_msg}");
            (StatusCode::INTERNAL_SERVER_ERROR, err_msg).into_response()
        }
    }
}

async fn get_remaining_allowance(
    account_id: &AccountId,
) -> Result<u64, RedisError> {
    // Destructure the Extension and get a connection from the connection manager
    let mut conn = get_redis_cnxn().await?;
    let allowance: Option<u64> = conn.get(account_id.as_str())?;
    let Some(remaining_allowance) = allowance else {
        return Ok(0);
    };
    info!("get remaining allowance for account: {account_id}, {remaining_allowance}");
    Ok(remaining_allowance)
}

// fn to update allowance in redis when getting the receipts back and deduct the gas used
async fn update_remaining_allowance(
    account_id: &AccountId,
    gas_used_in_yn: u128,
    allowance: u64,
) -> Result<u64, RedisError> {
    let mut conn = get_redis_cnxn().await?;
    let key = account_id.clone().to_string();
    let gas_used: u64 = (gas_used_in_yn / YN_TO_GAS) as u64;
    let remaining_allowance = allowance - gas_used;
    conn.set(key, remaining_allowance)?;
    Ok(remaining_allowance)
}

async fn relay(
    data: Json<Vec<u8>>,
) -> impl IntoResponse {
    // deserialize SignedDelegateAction using borsh
    match SignedDelegateAction::try_from_slice(&data.0) {
        Ok(signed_delegate_action) => match process_signed_delegate_action(
            signed_delegate_action,
        ).await {
            Ok(response) => response.into_response(),
            Err(err) => (err.status_code, err.message).into_response(),
        },
        Err(e) => {
            let err_msg = format!(
                "{}: {:?}", "Error deserializing payload data object", e.to_string(),
            );
            error!("{err_msg}");
            (StatusCode::BAD_REQUEST, err_msg).into_response()
        },
=======
async fn relay(Json(data): Json<crate::schemas::RelayInputArgs>) -> impl IntoResponse {
    let signed_delegate_action: SignedDelegateAction = data.signed_delegate_action.into();
    debug!("Deserialized SignedDelegateAction object: {signed_delegate_action:#?}");

    let unsigned_transaction = Transaction {
        // create Transaction from SignedDelegateAction
        signer_id: RELAYER_ACCOUNT_ID.clone(),
        // the receiver of the txn is the sender of the signed delegate action
        receiver_id: signed_delegate_action.delegate_action.sender_id.clone(),
        // gets replaced when signing txn
        public_key: PublicKey::empty(KeyType::ED25519),
        // gets replaced when signing txn
        nonce: 0,
        // gets replaced when signing txn
        block_hash: CryptoHash::default(),
        // TODO for batching add multiple signed delegate actions, then flush
        actions: vec![Action::Delegate(signed_delegate_action)],
    };
    debug!("unsigned_transaction {unsigned_transaction:?}");

    // sign transaction with locally stored key from json file
    let signed_transaction_result =
        crate::signing::sign_transaction(unsigned_transaction, &KEYS_FILENAME, &JSON_RPC_CLIENT)
            .await;
    match signed_transaction_result {
        Ok(signed_transaction) => {
            // send the SignedTransaction with retry logic
            info!("Sending transaction ...");
            let mut sleep_time_ms = 100;
            let transaction_info = loop {
                let transaction_info_result = JSON_RPC_CLIENT
                    .call(RpcBroadcastTxCommitRequest {
                        signed_transaction: signed_transaction.clone(),
                    })
                    .await;
                match transaction_info_result {
                    Ok(response) => {
                        break response;
                    }
                    Err(err) => match rpc_transaction_error(err) {
                        Ok(_) => {
                            tokio::time::sleep(std::time::Duration::from_millis(sleep_time_ms))
                                .await;
                            sleep_time_ms *= 2; // exponential backoff
                        }
                        Err(report) => {
                            let err_msg = format!("Error sending transaction to RPC: {report}");
                            info!("{err_msg}");
                            return (StatusCode::INTERNAL_SERVER_ERROR, err_msg).into_response();
                        }
                    },
                };
            };

            // build response json
            let success_msg_json = json!({
                "message": "Successfully relayed and sent transaction.",
                "status": transaction_info.status,
                "transaction_hash": transaction_info.transaction.hash,
                "transaction_outcome_logs": transaction_info.transaction_outcome.outcome.logs.join("\n"),
            });
            info!("Success message: {success_msg_json:?}");
            serde_json::to_string(&success_msg_json)
                .unwrap()
                .into_response()
        }
        Err(_) => {
            let err_msg = String::from("Error signing transaction");
            info!("{err_msg}");
            (StatusCode::INTERNAL_SERVER_ERROR, err_msg).into_response()
        }
>>>>>>> 0afc1651
    }
}

async fn send_meta_tx(
    data: Json<SignedDelegateAction>,
) -> impl IntoResponse {
    let relayer_response = process_signed_delegate_action(
        // deserialize SignedDelegateAction using serde json
        data.0,
    ).await;
    match relayer_response {
        Ok(response) => response.into_response(),
        Err(err) => (err.status_code, err.message).into_response(),
    }
}

fn calculate_total_gas_burned(
    transaction_outcome: ExecutionOutcomeWithIdView,
    execution_outcome: Vec<ExecutionOutcomeWithIdView>
) -> u128 {
    let mut total_tokens_burnt_in_yn: u128 = 0;
    total_tokens_burnt_in_yn += transaction_outcome.outcome.tokens_burnt;

    let exec_outcome_sum: u128 = execution_outcome
        .iter()
        .map(|ro| {
            ro.outcome.tokens_burnt
        })
        .sum();
    total_tokens_burnt_in_yn += exec_outcome_sum;

    total_tokens_burnt_in_yn
}

async fn process_signed_delegate_action(
    signed_delegate_action: SignedDelegateAction,
) -> Result<String, RelayError> {
    debug!("Deserialized SignedDelegateAction object: {:#?}", signed_delegate_action);

    // create Transaction from SignedDelegateAction
    let signer_account_id: AccountId = RELAYER_ACCOUNT_ID.as_str().parse().unwrap();
    // the receiver of the txn is the sender of the signed delegate action
    let receiver_id = signed_delegate_action.delegate_action.sender_id.clone();
    let da_receiver_id = signed_delegate_action.delegate_action.receiver_id.clone();

    // check that the delegate action receiver_id is in the whitelisted_contracts
    let is_whitelisted_da_receiver = WHITELISTED_CONTRACTS.iter().any(
        |s| s == da_receiver_id.as_str()
    );
    if !is_whitelisted_da_receiver {
        // check if sender id and receiver id are the same AND (AddKey or DeleteKey action)
        let non_delegate_action = signed_delegate_action.delegate_action.actions.get(0).ok_or_else(|| {
            RelayError {
                status_code: StatusCode::INTERNAL_SERVER_ERROR,
                message: "DelegateAction must have at least one NonDelegateAction".to_string(),
            }
        })?;
        let contains_key_action = match (*non_delegate_action).clone().into() {
            Action::AddKey(_) => true,
            Action::DeleteKey(_) => true,
            _ => false,
        };
        // check if the receiver_id (delegate action sender_id) if a whitelisted delegate action receiver
        let is_whitelisted_sender = WHITELISTED_DELEGATE_ACTION_RECEIVER_IDS.iter().any(
            |s| s == receiver_id.as_str()
        );
        if (receiver_id != da_receiver_id || !contains_key_action) && !is_whitelisted_sender {
            let err_msg = format!(
                "Delegate Action receiver_id {} or sender_id {} is not whitelisted OR \
                (they do not match AND the NonDelegateAction is not AddKey or DeleteKey)",
                da_receiver_id.as_str(),
                receiver_id.as_str(),
            );
            info!("{err_msg}");
            return Err(RelayError {
                status_code: StatusCode::BAD_REQUEST,
                message: err_msg
            });
        }
    }

    // Check the sender's remaining gas allowance in Redis
    let end_user_account = &signed_delegate_action.delegate_action.sender_id;
    let remaining_allowance = get_remaining_allowance(end_user_account).await.unwrap_or(0);
    if remaining_allowance < TXN_GAS_ALLOWANCE {
        let err_msg = format!(
            "AccountId {} does not have enough remaining gas allowance.",
            end_user_account.as_str()
        );
        info!("{err_msg}");
        return Err(RelayError {
            status_code: StatusCode::BAD_REQUEST,
            message: err_msg,
        });
    }

    let actions = vec![Action::Delegate(signed_delegate_action)];
    // round robin usage of keys to prevent nonce race condition
    let tmp_str = "".to_string();
    let mut keys_filename: &String = &tmp_str;
    {
        let idx: usize = IDX_COUNTER.lock().unwrap().get_and_increment();
        keys_filename = &KEYS_FILENAMES[idx];
    }  // lock is released when it goes out of scope here
    let execution = rpc::send_tx(
        &JSON_RPC_CLIENT,
        keys_filename,
        &signer_account_id,
        &receiver_id,
        actions,
        "delegate_action",
    )
    .await
    .map_err(|_err| {
        let err_msg: String = format!("Error signing transaction: {:?}", _err.to_string());
        error!("{err_msg}");
        RelayError {
            status_code: StatusCode::INTERNAL_SERVER_ERROR,
            message: err_msg.into(),
        }
    })?;

    let status = &execution.status;
    let mut response_msg: String = "".to_string();
    match status {
        near_primitives::views::FinalExecutionStatus::Failure(_) => {
            response_msg = "Error sending transaction".to_string();
        }
        _ => {
            response_msg = "Relayed and sent transaction".to_string();
        }
    }
    let status_msg = json!({
        "message": response_msg,
        "status": &execution.status,
        "Transaction Outcome": &execution.transaction_outcome,
        "Receipts Outcome": &execution.receipts_outcome,
    });

    let gas_used_in_yn = calculate_total_gas_burned(
        execution.transaction_outcome,
        execution.receipts_outcome,
    );
    debug!("total gas burnt in yN: {}", gas_used_in_yn);
    let new_allowance = update_remaining_allowance(
        &signer_account_id,
        gas_used_in_yn,
        remaining_allowance
    )
    .await
    .map_err(|err| {
        let err_msg = format!(
            "Updating redis remaining allowance errored out: {err:?}"
        );
        error!("{err_msg}");
        RelayError {
            status_code: StatusCode::INTERNAL_SERVER_ERROR,
            message: err_msg,
        }
    })?;

    info!("Updated remaining allowance for account {signer_account_id}: {new_allowance}",);
    return match status {
        near_primitives::views::FinalExecutionStatus::Failure(_) => {
            error!("Error message: \n{status_msg:?}");
            Err(RelayError {
                status_code: StatusCode::INTERNAL_SERVER_ERROR,
                message: status_msg.to_string(),
            })
        }
        _ => {
            info!("Success message: \n{status_msg:?}");
            Ok(status_msg.to_string())
        }
    }

}

/**
--------------------------- Testing below here ---------------------------
*/
#[cfg(test)]
fn create_signed_delegate_action(
    sender_id: near_primitives::types::AccountId,
    receiver_id: near_primitives::types::AccountId,
    actions: Vec<Action>,
<<<<<<< HEAD
    nonce: i32,
    max_block_height: i32,
    ) -> SignedDelegateAction {
    let max_block_height: i32 = max_block_height;
    let public_key: PublicKey = PublicKey::empty(KeyType::ED25519);
    let signature: Signature = Signature::empty(KeyType::ED25519);
=======
    nonce: Nonce,
    max_block_height: BlockHeight,
) -> SignedDelegateAction {
>>>>>>> 0afc1651
    SignedDelegateAction {
        delegate_action: DelegateAction {
            sender_id,
            receiver_id,
            actions: actions
                .into_iter()
                .map(|a| NonDelegateAction::try_from(a).unwrap())
                .collect(),
            nonce,
            max_block_height,
            public_key: PublicKey::empty(KeyType::ED25519),
        },
        signature: Signature::empty(KeyType::ED25519),
    }
}

#[cfg(test)]
async fn read_body_to_string(mut body: BoxBody) -> Result<String, Box<dyn std::error::Error + Send + Sync>> {
    // helper fn to convert the awful BoxBody dtype into a String so I can view the darn msg
    let mut bytes = BytesMut::new();
    while let Some(chunk) = body.data().await {
        bytes.extend_from_slice(&chunk?);
    }
    Ok(String::from_utf8(bytes.to_vec())?)
}

#[tokio::test]
<<<<<<< HEAD
// NOTE: uncomment ignore locally to run test bc redis doesn't work in github action build env
#[ignore]
async fn test_send_meta_tx() {   // tests assume testnet in config
    // Test Transfer Action
    let actions = vec![Action::Transfer(TransferAction { deposit: 1 })];
    let sender_id: String = String::from("relayer_test0.testnet");
    let receiver_id: String = String::from("relayer_test1.testnet");
    let nonce: i32 = 1;
    let max_block_height = 2000000000;

    // simulate calling the '/update_allowance' function with sender_id & allowance
    let allowance_in_gas: u64 = u64::MAX;
    set_account_and_allowance_in_redis(&sender_id, &allowance_in_gas).await.expect(
        "Failed to update account and allowance in redis"
    );

    // Call the `/send_meta_tx` function happy path
    let signed_delegate_action = create_signed_delegate_action(
        sender_id.clone(),
        receiver_id.clone(),
        actions.clone(),
        nonce,
        max_block_height,
    );
    let json_payload = Json(signed_delegate_action);
    println!("SignedDelegateAction Json Serialized (no borsh): {:?}", json_payload);
    let response: Response = send_meta_tx(json_payload).await.into_response();
    let response_status: StatusCode = response.status();
    let body: BoxBody = response.into_body();
    let body_str: String = read_body_to_string(body).await.unwrap();
    println!("Response body: {body_str:?}");
    assert_eq!(response_status, StatusCode::OK);
}

#[tokio::test]
async fn test_send_meta_tx_no_gas_allowance() {
    let actions = vec![Action::Transfer(TransferAction { deposit: 1 })];
    let sender_id: String = String::from("relayer_test0.testnet");
    let receiver_id: String = String::from("arrr_me_not_in_whitelist");
    let nonce: i32 = 54321;
    let max_block_height = 2000000123;

    // Call the `send_meta_tx` function with a sender that has no gas allowance
    // (and a receiver_id that isn't in whitelist)
    let sda2 = create_signed_delegate_action(
        sender_id.clone(),
        receiver_id.clone(),
        actions.clone(),
        nonce,
        max_block_height,
    );
    let non_whitelist_json_payload = Json(sda2);
    println!("SignedDelegateAction Json Serialized (no borsh) receiver_id not in whitelist: {:?}", non_whitelist_json_payload);
    let err_response = send_meta_tx(non_whitelist_json_payload).await.into_response();
    let err_response_status = err_response.status();
    let body: BoxBody = err_response.into_body();
    let body_str: String = read_body_to_string(body).await.unwrap();
    println!("Response body: {body_str:?}");
    assert_eq!(err_response_status, StatusCode::BAD_REQUEST);
=======
async fn test_relay() {
    // tests assume testnet in config
    // Test Transfer Action
    let actions = vec![Action::Transfer(TransferAction { deposit: 1 })];
    let sender_id: AccountId = "relayer_test0.testnet".parse().unwrap();
    let receiver_id: AccountId = "relayer_test1.testnet".parse().unwrap();
    let nonce = 1;
    let max_block_height = 2000000000;

    // Call the `relay` function happy path
    let signed_delegate_action =
        create_signed_delegate_action(sender_id, receiver_id, actions, nonce, max_block_height);
    let json_payload = crate::schemas::RelayInputArgs {
        signed_delegate_action: signed_delegate_action.into(),
    };
    println!("SignedDelegateAction Json Serialized: {json_payload:?}");
    let response = relay(Json(json_payload)).await.into_response();
    let response_status = response.status();
    assert_eq!(response_status, StatusCode::OK);
>>>>>>> 0afc1651
}

#[tokio::test]
#[ignore]
async fn test_relay_with_load() {
    // tests assume testnet in config
    // Test Transfer Action
    let actions = vec![Action::Transfer(TransferAction { deposit: 1 })];
    let mut sender_id: AccountId = "relayer_test0.testnet".parse().unwrap();
    let mut receiver_id: AccountId = "relayer_test1.testnet".parse().unwrap();
    let mut nonce = 1;
    let max_block_height = 2000000000;

    let num_tests = 100;
    let mut response_statuses = vec![];

    // fire off all post requests in rapid succession and save the response status codes
    for _ in 0..num_tests {
        // Call the `relay` function happy path
        let signed_delegate_action = create_signed_delegate_action(
            sender_id.clone(),
            receiver_id.clone(),
            actions.clone(),
            nonce,
            max_block_height,
        );
        let json_payload = crate::schemas::RelayInputArgs {
            signed_delegate_action: signed_delegate_action.into(),
        };
        let response = relay(Json(json_payload)).await.into_response();
        response_statuses.push(response.status());

        nonce += 1;
        std::mem::swap(&mut sender_id, &mut receiver_id);
    }

    // all responses should be successful
    assert!(response_statuses.into_iter().all(|s| s == StatusCode::OK));
}<|MERGE_RESOLUTION|>--- conflicted
+++ resolved
@@ -1,4 +1,3 @@
-<<<<<<< HEAD
 mod error;
 mod rpc_conf;
 mod shared_storage;
@@ -12,9 +11,6 @@
     Router,
     routing::{get, post}
 };
-=======
-use axum::{http::StatusCode, response::IntoResponse, routing::post, Json, Router};
->>>>>>> 0afc1651
 use config::{Config, File};
 use once_cell::sync::Lazy;
 use rpc_conf::rpc_transaction_error;
@@ -25,7 +21,6 @@
 use tracing_subscriber::{layer::SubscriberExt, util::SubscriberInitExt};
 
 #[cfg(test)]
-<<<<<<< HEAD
 use near_crypto::{KeyType, PublicKey, Signature};
 #[cfg(test)]
 use near_primitives::borsh::BorshSerialize;
@@ -66,21 +61,6 @@
 use crate::error::RelayError;
 use crate::rpc_conf::{NetworkConfig, RPCConfig};
 use crate::shared_storage::SharedStoragePoolManager;
-=======
-use near_crypto::Signature;
-use near_crypto::{KeyType, PublicKey};
-use near_jsonrpc_client::methods::broadcast_tx_commit::RpcBroadcastTxCommitRequest;
-use near_primitives::delegate_action::SignedDelegateAction;
-#[cfg(test)]
-use near_primitives::delegate_action::{DelegateAction, NonDelegateAction};
-use near_primitives::hash::CryptoHash;
-#[cfg(test)]
-use near_primitives::transaction::TransferAction;
-use near_primitives::transaction::{Action, Transaction};
-use near_primitives::types::AccountId;
-#[cfg(test)]
-use near_primitives::types::{BlockHeight, Nonce};
->>>>>>> 0afc1651
 
 mod rpc_conf;
 mod schemas;
@@ -116,7 +96,6 @@
         let network_config = rpc_config.networks.get(&network_name).unwrap();
         network_config.json_rpc_client()
     }
-<<<<<<< HEAD
 
 });
 static IP_ADDRESS: Lazy<[u8; 4]> = Lazy::new(|| { LOCAL_CONF.get("ip_address").unwrap() });
@@ -250,14 +229,6 @@
     }
 }
 
-=======
-});
-static IP_ADDRESS: Lazy<[u8; 4]> = Lazy::new(|| LOCAL_CONF.get("ip_address").unwrap());
-static PORT: Lazy<u16> = Lazy::new(|| LOCAL_CONF.get("port").unwrap());
-static RELAYER_ACCOUNT_ID: Lazy<AccountId> =
-    Lazy::new(|| LOCAL_CONF.get("relayer_account_id").unwrap());
-static KEYS_FILENAME: Lazy<String> = Lazy::new(|| LOCAL_CONF.get("keys_filename").unwrap());
->>>>>>> 0afc1651
 
 #[tokio::main]
 async fn main() {
@@ -299,7 +270,6 @@
         .unwrap();
 }
 
-<<<<<<< HEAD
 async fn get_allowance(account_id_json: Json<AccountIdJson>) -> impl IntoResponse {
     // convert str account_id val from json to AccountId so I can reuse get_remaining_allowance fn
     let Ok(account_id_val) = AccountId::from_str(&account_id_json.account_id) else {
@@ -682,79 +652,6 @@
             error!("{err_msg}");
             (StatusCode::BAD_REQUEST, err_msg).into_response()
         },
-=======
-async fn relay(Json(data): Json<crate::schemas::RelayInputArgs>) -> impl IntoResponse {
-    let signed_delegate_action: SignedDelegateAction = data.signed_delegate_action.into();
-    debug!("Deserialized SignedDelegateAction object: {signed_delegate_action:#?}");
-
-    let unsigned_transaction = Transaction {
-        // create Transaction from SignedDelegateAction
-        signer_id: RELAYER_ACCOUNT_ID.clone(),
-        // the receiver of the txn is the sender of the signed delegate action
-        receiver_id: signed_delegate_action.delegate_action.sender_id.clone(),
-        // gets replaced when signing txn
-        public_key: PublicKey::empty(KeyType::ED25519),
-        // gets replaced when signing txn
-        nonce: 0,
-        // gets replaced when signing txn
-        block_hash: CryptoHash::default(),
-        // TODO for batching add multiple signed delegate actions, then flush
-        actions: vec![Action::Delegate(signed_delegate_action)],
-    };
-    debug!("unsigned_transaction {unsigned_transaction:?}");
-
-    // sign transaction with locally stored key from json file
-    let signed_transaction_result =
-        crate::signing::sign_transaction(unsigned_transaction, &KEYS_FILENAME, &JSON_RPC_CLIENT)
-            .await;
-    match signed_transaction_result {
-        Ok(signed_transaction) => {
-            // send the SignedTransaction with retry logic
-            info!("Sending transaction ...");
-            let mut sleep_time_ms = 100;
-            let transaction_info = loop {
-                let transaction_info_result = JSON_RPC_CLIENT
-                    .call(RpcBroadcastTxCommitRequest {
-                        signed_transaction: signed_transaction.clone(),
-                    })
-                    .await;
-                match transaction_info_result {
-                    Ok(response) => {
-                        break response;
-                    }
-                    Err(err) => match rpc_transaction_error(err) {
-                        Ok(_) => {
-                            tokio::time::sleep(std::time::Duration::from_millis(sleep_time_ms))
-                                .await;
-                            sleep_time_ms *= 2; // exponential backoff
-                        }
-                        Err(report) => {
-                            let err_msg = format!("Error sending transaction to RPC: {report}");
-                            info!("{err_msg}");
-                            return (StatusCode::INTERNAL_SERVER_ERROR, err_msg).into_response();
-                        }
-                    },
-                };
-            };
-
-            // build response json
-            let success_msg_json = json!({
-                "message": "Successfully relayed and sent transaction.",
-                "status": transaction_info.status,
-                "transaction_hash": transaction_info.transaction.hash,
-                "transaction_outcome_logs": transaction_info.transaction_outcome.outcome.logs.join("\n"),
-            });
-            info!("Success message: {success_msg_json:?}");
-            serde_json::to_string(&success_msg_json)
-                .unwrap()
-                .into_response()
-        }
-        Err(_) => {
-            let err_msg = String::from("Error signing transaction");
-            info!("{err_msg}");
-            (StatusCode::INTERNAL_SERVER_ERROR, err_msg).into_response()
-        }
->>>>>>> 0afc1651
     }
 }
 
@@ -941,18 +838,12 @@
     sender_id: near_primitives::types::AccountId,
     receiver_id: near_primitives::types::AccountId,
     actions: Vec<Action>,
-<<<<<<< HEAD
     nonce: i32,
     max_block_height: i32,
     ) -> SignedDelegateAction {
     let max_block_height: i32 = max_block_height;
     let public_key: PublicKey = PublicKey::empty(KeyType::ED25519);
     let signature: Signature = Signature::empty(KeyType::ED25519);
-=======
-    nonce: Nonce,
-    max_block_height: BlockHeight,
-) -> SignedDelegateAction {
->>>>>>> 0afc1651
     SignedDelegateAction {
         delegate_action: DelegateAction {
             sender_id,
@@ -980,7 +871,6 @@
 }
 
 #[tokio::test]
-<<<<<<< HEAD
 // NOTE: uncomment ignore locally to run test bc redis doesn't work in github action build env
 #[ignore]
 async fn test_send_meta_tx() {   // tests assume testnet in config
@@ -1040,27 +930,6 @@
     let body_str: String = read_body_to_string(body).await.unwrap();
     println!("Response body: {body_str:?}");
     assert_eq!(err_response_status, StatusCode::BAD_REQUEST);
-=======
-async fn test_relay() {
-    // tests assume testnet in config
-    // Test Transfer Action
-    let actions = vec![Action::Transfer(TransferAction { deposit: 1 })];
-    let sender_id: AccountId = "relayer_test0.testnet".parse().unwrap();
-    let receiver_id: AccountId = "relayer_test1.testnet".parse().unwrap();
-    let nonce = 1;
-    let max_block_height = 2000000000;
-
-    // Call the `relay` function happy path
-    let signed_delegate_action =
-        create_signed_delegate_action(sender_id, receiver_id, actions, nonce, max_block_height);
-    let json_payload = crate::schemas::RelayInputArgs {
-        signed_delegate_action: signed_delegate_action.into(),
-    };
-    println!("SignedDelegateAction Json Serialized: {json_payload:?}");
-    let response = relay(Json(json_payload)).await.into_response();
-    let response_status = response.status();
-    assert_eq!(response_status, StatusCode::OK);
->>>>>>> 0afc1651
 }
 
 #[tokio::test]
@@ -1098,5 +967,7 @@
     }
 
     // all responses should be successful
-    assert!(response_statuses.into_iter().all(|s| s == StatusCode::OK));
+    for i in 0..response_statuses.len() {
+        assert_eq!(response_statuses[i], StatusCode::OK);
+    }
 }